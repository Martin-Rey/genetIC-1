--- conflicted
+++ resolved
@@ -99,12 +99,7 @@
           writeBlockHeaderFooter(block_lengths, files);
           for (size_t i_y = 0; i_y < targetGrid.size; ++i_y) {
             for (size_t i_x = 0; i_x < targetGrid.size; ++i_x) {
-<<<<<<< HEAD
-              size_t i = targetGrid.getCellIndexNoWrap(i_x, i_y, i_z);
-
-=======
               size_t i = targetGrid.getIndexFromCoordinateNoWrap(i_x, i_y, i_z);
->>>>>>> 86574658
               size_t global_index = i + iordOffset;
               auto particle = evaluator->getParticleNoOffset(i);
 
