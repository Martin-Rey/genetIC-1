--- conflicted
+++ resolved
@@ -155,10 +155,10 @@
       throw std::runtime_error("No level has any particles selected");
     }
 
-    size_t getIndexOfCellOnOtherLevel(size_t currentLevel, size_t otherLevel, size_t cellIndex){
-      Coordinate<T> cell_coord(this->getGridForLevel(currentLevel).getCellCentroid(cellIndex));
-      return this->getGridForLevel(otherLevel).getCellContainingPoint(cell_coord);
-    }
+//    size_t getIndexOfCellOnOtherLevel(size_t currentLevel, size_t otherLevel, size_t cellIndex){
+//      Coordinate<T> cell_coord(this->getGridForLevel(currentLevel).getCellCentroid(cellIndex));
+//      return this->getGridForLevel(otherLevel).getCellContainingPoint(cell_coord);
+//    }
 
     //! From finest level, use interpolation to construct other levels
     std::shared_ptr<fields::ConstraintField<DataType>>
@@ -247,7 +247,6 @@
 
     }
 
-<<<<<<< HEAD
     void copyContextAndCenter(MultiLevelContextInformation<DataType> &newStack,
                               const Coordinate<T> pointToCenterOnto) const {
       newStack.clear();
@@ -267,17 +266,18 @@
     void copyContextWithCenteredIntermediate(MultiLevelContextInformation<DataType> &newStack,
                                              const Coordinate<T> pointToCenterOnto,
                                              size_t base_factor,
-                                             size_t extra_lores) const{
+                                             size_t extra_lores) const {
       auto extracontext = multilevelcontext::MultiLevelContextInformation<DataType>();
       this->copyContextWithIntermediateResolutionGrids(extracontext, base_factor, extra_lores);
       extracontext.copyContextAndCenter(newStack, pointToCenterOnto);
-=======
+    }
+
+
     size_t getIndexOfCellOnOtherLevel(size_t currentLevel, size_t otherLevel, size_t cellIndex){
       auto currentLevelGrid = this->getGridForLevel(currentLevel);
       auto otherLevelGrid = this->getGridForLevel(otherLevel);
       Coordinate<T> cell_coord(currentLevelGrid.getCentroidFromIndex(cellIndex));
       return otherLevelGrid.getIndexFromPoint(cell_coord);
->>>>>>> 86574658
     }
 
   };
