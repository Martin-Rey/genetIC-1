--- conflicted
+++ resolved
@@ -535,11 +535,7 @@
     cerr << "Dumping mask grids" << endl;
     // this is ugly but it makes sure I can dump virtual grids if there are any.
     multilevelcontext::MultiLevelContextInformation<GridDataType> newcontext;
-<<<<<<< HEAD
-    this->multiLevelContext.copyContextWithCenteredIntermediate(newcontext, Coordinate<T>(x0,y0,z0), 2, 0);
-=======
-    this->multiLevelContext.copyContextWithIntermediateResolutionGrids(newcontext, 2, 0);
->>>>>>> 23e0100c
+    this->multiLevelContext.copyContextWithCenteredIntermediate(newcontext, Coordinate<T>(x0,y0,z0), 2, this->extraLowRes);
     auto dumpingMask = multilevelcontext::Mask<GridDataType, T>(&newcontext);
     dumpingMask.calculateMask();
 
@@ -708,13 +704,9 @@
                     pMapper, cosmology);
         break;
       case OutputFormat::grafic:
-<<<<<<< HEAD
-        grafic::save(getOutputPath() + ".grafic", *pParticleGenerator, multiLevelContext,
-                     cosmology, pvarValue, Coordinate<T>(x0,y0,z0));
-=======
         grafic::save(getOutputPath() + ".grafic",
-                     *pParticleGenerator, multiLevelContext, cosmology, pvarValue, this->extraLowRes);
->>>>>>> 23e0100c
+                     *pParticleGenerator, multiLevelContext, cosmology, pvarValue, Coordinate<T>(x0,y0,z0),
+                     this->extraLowRes);
         break;
       default:
         throw std::runtime_error("Unknown output format");
